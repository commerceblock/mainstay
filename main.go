--- conflicted
+++ resolved
@@ -19,31 +19,18 @@
 const DEFAULT_API_HOST = "localhost:8080"
 
 var (
-<<<<<<< HEAD
 	tx0        string
 	pk0        string
 	isRegtest  bool
 	apiHost    string
 	mainConfig *config.Config
-=======
-	tx0                     string
-    pk0                     string
-    script                  string
-	isRegtest               bool
-    apiHost                 string
-    mainConfig              *config.Config
->>>>>>> fdf7a2b9
 )
 
 func parseFlags() {
 	flag.BoolVar(&isRegtest, "regtest", false, "Use regtest wallet configuration instead of user wallet")
 	flag.StringVar(&tx0, "tx", "", "Tx id for genesis attestation transaction")
-<<<<<<< HEAD
 	flag.StringVar(&pk0, "pk", "", "Main client pk for genesis attestation transaction")
-=======
-    flag.StringVar(&pk0, "pk", "", "Main client pk for genesis attestation transaction")
-    flag.StringVar(&script, "script", "", "Redeem script in case multisig is used")
->>>>>>> fdf7a2b9
+	flag.StringVar(&script, "script", "", "Redeem script in case multisig is used")
 	flag.Parse()
 
 	if (tx0 == "" || pk0 == "") && !isRegtest {
@@ -55,7 +42,6 @@
 func init() {
 	parseFlags()
 
-<<<<<<< HEAD
 	if isRegtest {
 		test := test.NewTest(true, true)
 		mainConfig = test.Config
@@ -64,19 +50,8 @@
 		mainConfig = config.NewConfig(false)
 		mainConfig.SetInitTX(tx0)
 		mainConfig.SetInitPK(pk0)
+		mainConfig.SetMultisigScript(script)
 	}
-=======
-    if isRegtest {
-        test := test.NewTest(true, true)
-        mainConfig = test.Config
-        log.Printf("Running regtest mode with -tx=%s\n", mainConfig.InitTX())
-    } else {
-        mainConfig = config.NewConfig(false)
-        mainConfig.SetInitTX(tx0)
-        mainConfig.SetInitPK(pk0)
-        mainConfig.SetMultisigScript(script)
-    }
->>>>>>> fdf7a2b9
 
 	apiHost = os.Getenv("API_HOST")
 	if apiHost == "" {
