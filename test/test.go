// Package test implements unit test and regtest utitilies for attestation.
package test

import (
	"log"
	"mainstay/config"
	"os"
	"os/exec"

	"github.com/btcsuite/btcd/btcjson"
)

// For regtest attestation demonstration
const DEMO_INIT_PATH = "/src/mainstay/test/demo-init.sh"

// For unit-testing
const TEST_INIT_PATH = "/src/mainstay/test/test-init.sh"

var testConf = []byte(`
{
    "main": {
        "rpcurl": "localhost:18443",
        "rpcuser": "user",
        "rpcpass": "pass",
        "chain": "regtest"
    },
    "ocean": {
        "rpcurl": "localhost:18010",
        "rpcuser": "bitcoinrpc",
        "rpcpass": "acc1e7a299bc49449912e235b54dbce5",
        "chain": "main"
    },
    "misc": {
        "multisignodes": "127.0.0.1:5001"
    }
}
`)

// test parameters for a 1-2 multisig redeemScript and P2SH address
const SCRIPT = "512103e52cf15e0a5cf6612314f077bb65cf9a6596b76c0fcb34b682f673a8314c7b332102f3a78a7bd6cf01c56312e7e828bef74134dfb109e59afd088526212d96518e7552ae"
// address - "2MxBi6eodnuoVCw8McGrf1nuoVhastqoBXB"

const PRIV_MAIN = "cQca2KvrBnJJUCYa2tD4RXhiQshWLNMSK2A96ZKWo1SZkHhh3YLz"
// address - "2N9z6a8BQB1xWmesCJcBWZm1R3f1PZcwrGz"
// pubkey - "03e52cf15e0a5cf6612314f077bb65cf9a6596b76c0fcb34b682f673a8314c7b33"

const PRIV_CLIENT = "cSS9R4XPpajhqy28hcfHEzEzAbyWDqBaGZR4xtV7Jg8TixSWee1x"
// address - "2MyC1i1FGy6MZWyMgmZXku4gdWZxWCRa6RL"
// pubkey -  "02f3a78a7bd6cf01c56312e7e828bef74134dfb109e59afd088526212d96518e75"


// Test structure
// Set up testing environment for use by regtest demo or unit tests
type Test struct {
	Config *config.Config
}

// NewTest returns a pointer to a Test instance
func NewTest(logOutput bool, isRegtest bool) *Test {
<<<<<<< HEAD
	// Run init test script that sets up bitcoin and ocean
	var initPath string
	if isRegtest { // for running the demon in regtest mode along with ocean demo
		initPath = os.Getenv("GOPATH") + DEMO_INIT_PATH
	} else { // for running unit tests
		initPath = os.Getenv("GOPATH") + TEST_INIT_PATH
	}

	cmd := exec.Command("/bin/sh", initPath)
	output, err := cmd.Output()
	if err != nil {
		log.Fatal(err)
	}
	if logOutput {
		log.Println(string(output))
	}

	// if not a regtest, then unittest
	config := config.NewConfig(!isRegtest, testConf)

	/*
	   addr1 := "2N9z6a8BQB1xWmesCJcBWZm1R3f1PZcwrGz"
	   pub1 := "03e52cf15e0a5cf6612314f077bb65cf9a6596b76c0fcb34b682f673a8314c7b33"
	   priv1 := "cQca2KvrBnJJUCYa2tD4RXhiQshWLNMSK2A96ZKWo1SZkHhh3YLz"

	   addr2 := "2MyC1i1FGy6MZWyMgmZXku4gdWZxWCRa6RL"
	   pub2 := "02f3a78a7bd6cf01c56312e7e828bef74134dfb109e59afd088526212d96518e75"
	   priv2 := "cSS9R4XPpajhqy28hcfHEzEzAbyWDqBaGZR4xtV7Jg8TixSWee1x"

	   address := "2MxBi6eodnuoVCw8McGrf1nuoVhastqoBXB"
	   script := "512103e52cf15e0a5cf6612314f077bb65cf9a6596b76c0fcb34b682f673a8314c7b332102f3a78a7bd6cf01c56312e7e828bef74134dfb109e59afd088526212d96518e7552ae"
	*/
	priv1 := "cQca2KvrBnJJUCYa2tD4RXhiQshWLNMSK2A96ZKWo1SZkHhh3YLz"
	script := "512103e52cf15e0a5cf6612314f077bb65cf9a6596b76c0fcb34b682f673a8314c7b332102f3a78a7bd6cf01c56312e7e828bef74134dfb109e59afd088526212d96518e7552ae"

	// Get first unspent as initial TX for attestation chain
	unspent, errUnspent := config.MainClient().ListUnspent()
	if errUnspent != nil {
		log.Fatal(errUnspent)
	}
	var tx0 btcjson.ListUnspentResult
	for _, vout := range unspent {
		if vout.Amount > 50 { // skip regtest txs
			tx0 = vout
		}
	}

	config.SetInitTX(tx0.TxID)
	config.SetInitPK(priv1)
	config.SetMultisigScript(script)

	return &Test{config}
=======
    // Run init test script that sets up bitcoin and ocean
    var initPath string
    if (isRegtest) { // for running the demon in regtest mode along with ocean demo
        initPath = os.Getenv("GOPATH") + DEMO_INIT_PATH
    } else { // for running unit tests
        initPath = os.Getenv("GOPATH") + TEST_INIT_PATH
    }

    cmd := exec.Command("/bin/sh", initPath)
    output, err := cmd.Output()
    if err != nil {
        log.Fatal(err)
    }
    if (logOutput) {
        log.Println(string(output))
    }

    // if not a regtest, then unittest
    config := config.NewConfig(!isRegtest, testConf)

    // Get first unspent as initial TX for attestation chain
    unspent, errUnspent := config.MainClient().ListUnspent()
    if errUnspent != nil {
        log.Fatal(errUnspent)
    }
    var tx0 btcjson.ListUnspentResult
    for _, vout := range unspent {
        if (vout.Amount > 50) { // skip regtest txs
            tx0 = vout
        }
    }

    config.SetInitTX(tx0.TxID)
    config.SetInitPK(PRIV_MAIN)
    config.SetMultisigScript(SCRIPT)

    return &Test{config}
>>>>>>> fdf7a2b9
}<|MERGE_RESOLUTION|>--- conflicted
+++ resolved
@@ -38,16 +38,18 @@
 
 // test parameters for a 1-2 multisig redeemScript and P2SH address
 const SCRIPT = "512103e52cf15e0a5cf6612314f077bb65cf9a6596b76c0fcb34b682f673a8314c7b332102f3a78a7bd6cf01c56312e7e828bef74134dfb109e59afd088526212d96518e7552ae"
+
 // address - "2MxBi6eodnuoVCw8McGrf1nuoVhastqoBXB"
 
 const PRIV_MAIN = "cQca2KvrBnJJUCYa2tD4RXhiQshWLNMSK2A96ZKWo1SZkHhh3YLz"
+
 // address - "2N9z6a8BQB1xWmesCJcBWZm1R3f1PZcwrGz"
 // pubkey - "03e52cf15e0a5cf6612314f077bb65cf9a6596b76c0fcb34b682f673a8314c7b33"
 
 const PRIV_CLIENT = "cSS9R4XPpajhqy28hcfHEzEzAbyWDqBaGZR4xtV7Jg8TixSWee1x"
+
 // address - "2MyC1i1FGy6MZWyMgmZXku4gdWZxWCRa6RL"
 // pubkey -  "02f3a78a7bd6cf01c56312e7e828bef74134dfb109e59afd088526212d96518e75"
-
 
 // Test structure
 // Set up testing environment for use by regtest demo or unit tests
@@ -57,7 +59,6 @@
 
 // NewTest returns a pointer to a Test instance
 func NewTest(logOutput bool, isRegtest bool) *Test {
-<<<<<<< HEAD
 	// Run init test script that sets up bitcoin and ocean
 	var initPath string
 	if isRegtest { // for running the demon in regtest mode along with ocean demo
@@ -78,21 +79,6 @@
 	// if not a regtest, then unittest
 	config := config.NewConfig(!isRegtest, testConf)
 
-	/*
-	   addr1 := "2N9z6a8BQB1xWmesCJcBWZm1R3f1PZcwrGz"
-	   pub1 := "03e52cf15e0a5cf6612314f077bb65cf9a6596b76c0fcb34b682f673a8314c7b33"
-	   priv1 := "cQca2KvrBnJJUCYa2tD4RXhiQshWLNMSK2A96ZKWo1SZkHhh3YLz"
-
-	   addr2 := "2MyC1i1FGy6MZWyMgmZXku4gdWZxWCRa6RL"
-	   pub2 := "02f3a78a7bd6cf01c56312e7e828bef74134dfb109e59afd088526212d96518e75"
-	   priv2 := "cSS9R4XPpajhqy28hcfHEzEzAbyWDqBaGZR4xtV7Jg8TixSWee1x"
-
-	   address := "2MxBi6eodnuoVCw8McGrf1nuoVhastqoBXB"
-	   script := "512103e52cf15e0a5cf6612314f077bb65cf9a6596b76c0fcb34b682f673a8314c7b332102f3a78a7bd6cf01c56312e7e828bef74134dfb109e59afd088526212d96518e7552ae"
-	*/
-	priv1 := "cQca2KvrBnJJUCYa2tD4RXhiQshWLNMSK2A96ZKWo1SZkHhh3YLz"
-	script := "512103e52cf15e0a5cf6612314f077bb65cf9a6596b76c0fcb34b682f673a8314c7b332102f3a78a7bd6cf01c56312e7e828bef74134dfb109e59afd088526212d96518e7552ae"
-
 	// Get first unspent as initial TX for attestation chain
 	unspent, errUnspent := config.MainClient().ListUnspent()
 	if errUnspent != nil {
@@ -106,47 +92,8 @@
 	}
 
 	config.SetInitTX(tx0.TxID)
-	config.SetInitPK(priv1)
-	config.SetMultisigScript(script)
+	config.SetInitPK(PRIV_MAIN)
+	config.SetMultisigScript(SCRIPT)
 
 	return &Test{config}
-=======
-    // Run init test script that sets up bitcoin and ocean
-    var initPath string
-    if (isRegtest) { // for running the demon in regtest mode along with ocean demo
-        initPath = os.Getenv("GOPATH") + DEMO_INIT_PATH
-    } else { // for running unit tests
-        initPath = os.Getenv("GOPATH") + TEST_INIT_PATH
-    }
-
-    cmd := exec.Command("/bin/sh", initPath)
-    output, err := cmd.Output()
-    if err != nil {
-        log.Fatal(err)
-    }
-    if (logOutput) {
-        log.Println(string(output))
-    }
-
-    // if not a regtest, then unittest
-    config := config.NewConfig(!isRegtest, testConf)
-
-    // Get first unspent as initial TX for attestation chain
-    unspent, errUnspent := config.MainClient().ListUnspent()
-    if errUnspent != nil {
-        log.Fatal(errUnspent)
-    }
-    var tx0 btcjson.ListUnspentResult
-    for _, vout := range unspent {
-        if (vout.Amount > 50) { // skip regtest txs
-            tx0 = vout
-        }
-    }
-
-    config.SetInitTX(tx0.TxID)
-    config.SetInitPK(PRIV_MAIN)
-    config.SetMultisigScript(SCRIPT)
-
-    return &Test{config}
->>>>>>> fdf7a2b9
 }