--- conflicted
+++ resolved
@@ -156,112 +156,6 @@
 // multisig which is the same configuration as in the mainnet of the Mainstay service
 func TestAttestService_Multi(t *testing.T) {
 
-<<<<<<< HEAD
-    // Test INIT
-    test := test.NewTestMulti()
-    configs := test.Configs
-    config := configs[0]
-
-    // randomly test with invalid config here
-    // timing config no effect on server
-    for _, config := range configs {
-        timingConfig := confpkg.TimingConfig{-1, -1}
-        config.SetTimingConfig(timingConfig)
-    }
-
-    dbFake := server.NewDbFake()
-    server := server.NewServer(dbFake)
-    signerSingle := NewAttestSignerFake([]*confpkg.Config{config})
-    attestService := NewAttestService(nil, nil, server, signerSingle, config)
-
-    // Test initial state of attest service
-    verifyStateInit(t, attestService)
-    // Test AStateInit -> AStateNextCommitment
-    verifyStateInitToNextCommitment(t, attestService)
-
-    // Test AStateInit -> AStateError
-    // error case when server latest commitment not set
-    // need to re-initiate attestation and set latest commitment in server
-    attestService.doAttestation()
-    assert.Equal(t, AStateError, attestService.state)
-    assert.Equal(t, errors.New(models.ErrorCommitmentListEmpty), attestService.errorState)
-    assert.Equal(t, ATimeFixed, attestDelay)
-
-    // Test AStateError -> AStateInit -> AStateNextCommitment again
-    attestService.doAttestation()
-    verifyStateInit(t, attestService)
-    verifyStateInitToNextCommitment(t, attestService)
-
-    // Test AStateNextCommitment -> AStateNewAttestation
-    // set server commitment before creationg new attestation
-    hashX, _ := chainhash.NewHashFromStr("aaaaaaa1111d9a1e6cdc3418b54aa57747106bc75e9e84426661f27f98ada3b7")
-    latestCommitment := verifyStateNextCommitmentToNewAttestation(t, attestService, dbFake, hashX)
-
-    // Test AStateNewAttestation -> AStateSignAttestation
-    verifyStateNewAttestationToSignAttestation(t, attestService)
-
-    // test failure at GetSigs()
-    // use singerSingle first and notice that transaction signing fails
-    attestService.doAttestation()
-    assert.Equal(t, AStateError, attestService.state)
-    assert.Equal(t, errors.New(ErrorSigsMissingForVin), attestService.errorState)
-    assert.Equal(t, ATimeFixed, attestDelay)
-
-    // set signer to the correct signerMulti that does multiple signings
-    // and observe that attestation creation and signing now succeeds
-    signerMulti := NewAttestSignerFake(configs)
-    attestService.signer = signerMulti
-    attestService.doAttestation()
-
-    // Test initial state of attest service
-    // skip testing this as service has not actually reset yet
-    //verifyStateInit(t, attestService)
-
-    // Test AStateInit -> AStateNextCommitment
-    verifyStateInitToNextCommitment(t, attestService)
-    // use same commitment as nothing changed
-    latestCommitment = verifyStateNextCommitmentToNewAttestation(t, attestService, dbFake, hashX)
-
-    // Test AStateNewAttestation -> AStateSignAttestation
-    verifyStateNewAttestationToSignAttestation(t, attestService)
-    // Test AStateSignAttestation -> AStatePreSendStore
-    verifyStateSignAttestationToPreSendStore(t, attestService)
-    // Test AStatePreSendStore -> AStateSendAttestation
-    verifyStatePreSendStoreToSendAttestation(t, attestService)
-    // Test AStateSendAttestation -> AStateAwaitConfirmation
-    txid := verifyStateSendAttestationToAwaitConfirmation(t, attestService)
-    // Test AStateAwaitConfirmation -> AStateAwaitConfirmation
-    verifyStateAwaitConfirmationToAwaitConfirmation(t, attestService)
-    // Test AStateAwaitConfirmation -> AStateAwaitConfirmation
-    verifyStateAwaitConfirmationToAwaitConfirmation(t, attestService)
-    // Test AStateAwaitConfirmation -> AStateNextCommitment
-    config.MainClient().Generate(1)
-    verifyStateAwaitConfirmationToNextCommitment(t, attestService, config, txid, DefaultATimeNewAttestation)
-
-    // Test AStateNextCommitment -> AStateNextCommitment
-    attestService.doAttestation()
-    assert.Equal(t, AStateNextCommitment, attestService.state)
-    assert.Equal(t, latestCommitment.GetCommitmentHash(), attestService.attestation.CommitmentHash())
-    assert.Equal(t, DefaultATimeNewAttestation, attestDelay)
-
-    // Test AStateNextCommitment -> AStateNewAttestation
-    // stuck in next commitment
-    // need to update server latest commitment
-    hashY, _ := chainhash.NewHashFromStr("baaaaaa1111d9a1e6cdc3418b54aa57747106bc75e9e84426661f27f98ada3b7")
-    latestCommitment = verifyStateNextCommitmentToNewAttestation(t, attestService, dbFake, hashY)
-
-    // Test AStateNewAttestation -> AStateSignAttestation
-    verifyStateNewAttestationToSignAttestation(t, attestService)
-    // Test AStateSignAttestation -> AStatePreSendStore
-    verifyStateSignAttestationToPreSendStore(t, attestService)
-    // Test AStatePreSendStore -> AStateSendAttestation
-    verifyStatePreSendStoreToSendAttestation(t, attestService)
-    // Test AStateSendAttestation -> AStateAwaitConfirmation
-    txid = verifyStateSendAttestationToAwaitConfirmation(t, attestService)
-    // Test AStateAwaitConfirmation -> AStateNextCommitment
-    config.MainClient().Generate(1)
-    verifyStateAwaitConfirmationToNextCommitment(t, attestService, config, txid, DefaultATimeNewAttestation)
-=======
 	// Test INIT
 	test := test.NewTestMulti()
 	configs := test.Configs
@@ -366,7 +260,6 @@
 	// Test AStateAwaitConfirmation -> AStateNextCommitment
 	config.MainClient().Generate(1)
 	verifyStateAwaitConfirmationToNextCommitment(t, attestService, config, txid, DefaultATimeNewAttestation)
->>>>>>> dcbccb27
 }
 
 // Test Attest Service states
