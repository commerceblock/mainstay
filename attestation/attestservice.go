/*
Package attestation implements the MainStay protocol.

Implemented using an Attestation Service structure that runs a main processes:
    - AttestClient that handles generating attestations and maintaining communication a bitcoin wallet
*/
package attestation

import (
	"bytes"
	"context"
	"errors"
	"log"
	confpkg "mainstay/config"
	"mainstay/crypto"
	"mainstay/messengers"
	"mainstay/models"
	"mainstay/server"
	"sync"
	"time"

	"github.com/btcsuite/btcd/chaincfg/chainhash"
	"github.com/btcsuite/btcd/txscript"
	"github.com/btcsuite/btcd/wire"

	zmq "github.com/pebbe/zmq4"
)

// Attestation state type
type AttestationState int

// Attestation states
const (
	ASTATE_NEW_ATTESTATION    AttestationState = 0
	ASTATE_UNCONFIRMED        AttestationState = 1
	ASTATE_CONFIRMED          AttestationState = 2
	ASTATE_COLLECTING_PUBKEYS AttestationState = 3
	ASTATE_COLLECTING_SIGS    AttestationState = 4
	ASTATE_FAILURE            AttestationState = 10
	ASTATE_INIT               AttestationState = 100
)

// Waiting time between attestations and/or attestation confirmation attempts
const ATTEST_WAIT_TIME = 10

// AttestationService structure
// Encapsulates Attest Server, Attest Client
// and a channel for reading requests and writing responses
type AttestService struct {
	ctx         context.Context
	wg          *sync.WaitGroup
	config      *confpkg.Config
	attester    *AttestClient
	server      *server.Server
	publisher   *messengers.PublisherZmq
	subscribers []*messengers.SubscriberZmq
	state       AttestationState
}

var latestAttestation *models.Attestation // hold latest state
var latestCommitment chainhash.Hash       // hold latest commitment
var attestDelay time.Duration             // initially 0 delay

var poller *zmq.Poller // poller to add all subscriber/publisher sockets

// NewAttestService returns a pointer to an AttestService instance
// Initiates Attest Client and Attest Server
func NewAttestService(ctx context.Context, wg *sync.WaitGroup, server *server.Server, config *confpkg.Config) *AttestService {
	if len(config.InitTX()) != 64 {
		log.Fatal("Incorrect txid size")
	}
	attester := NewAttestClient(config)

	latestAttestation = models.NewAttestationDefault()

	// Initialise publisher for sending new hashes and txs
	// and subscribers to receive sig responses
	poller = zmq.NewPoller()
	publisher := messengers.NewPublisherZmq(confpkg.MAIN_PUBLISHER_PORT, poller)
	var subscribers []*messengers.SubscriberZmq
	subtopics := []string{confpkg.TOPIC_SIGS}
	for _, nodeaddr := range config.MultisigNodes() {
		subscribers = append(subscribers, messengers.NewSubscriberZmq(nodeaddr, subtopics, poller))
	}
	attestDelay = 30 * time.Second // add some delay for subscribers to have time to set up

	return &AttestService{ctx, wg, config, attester, server, publisher, subscribers, ASTATE_INIT}
}

// Run Attest Service
func (s *AttestService) Run() {
	defer s.wg.Done()

<<<<<<< HEAD
=======
	s.wg.Add(1)
	go func() { //Waiting for requests from the request service and pass to server for response
		defer s.wg.Done()
		for {
			select {
			case <-s.ctx.Done():
				return
			case req := <-s.channel.RequestGet:
				s.channel.Responses <- s.server.Respond(req)
			}
		}
	}()

>>>>>>> 95614f10
	for { //Doing attestations using attestation client and waiting for transaction confirmation
		timer := time.NewTimer(attestDelay)
		select {
		case <-s.ctx.Done():
			log.Println("Shutting down Attestation Service...")
			return
		case <-timer.C:
			s.doAttestation()
		}
	}
}

// Main attestation method. States:
func (s *AttestService) doAttestation() {
	switch s.state {

	// ASTATE_INIT, ASTATE_FAILURE
	// - Check if there are unconfirmed or unspent transactions in the client
	// - Update server with latest attestation information
	// - If no transaction found wait, else initiate new attestation
	case ASTATE_INIT, ASTATE_FAILURE:
		log.Println("*AttestService* INIT ATTESTATION CLIENT AND SERVER")
		// find the state of the attestation
		// when a DB is put in place, these information will be collected from there
		unconfirmed, unconfirmedTxid, unconfirmedErr := s.attester.getUnconfirmedTx()
		if s.failureState(unconfirmedErr) {
			return
		} else if unconfirmed { // check mempool for unconfirmed - added check in case something gets rejected
			latestAttestation = models.NewAttestation(unconfirmedTxid, s.getTxAttestedHash(unconfirmedTxid))
			s.state = ASTATE_UNCONFIRMED

			s.server.UpdateChan() <- *latestAttestation // send server update just to make sure it's up to date
		} else {
			success, txunspent, unspentErr := s.attester.findLastUnspent()
			if s.failureState(unspentErr) {
				return
			} else if success {
				txunspentHash, _ := chainhash.NewHashFromStr(txunspent.TxID)
				latestCommitment = s.getTxAttestedHash(*txunspentHash)
				latestAttestation = models.NewAttestation(*txunspentHash, latestCommitment)
				s.state = ASTATE_CONFIRMED

				s.server.UpdateChan() <- *latestAttestation // send server update just to make sure it's up to date

				s.publisher.SendMessage(latestCommitment.CloneBytes(), confpkg.TOPIC_CONFIRMED_HASH) // update clients
			} else {
				log.Println("*AttestService* No unconfirmed (mempool) or unspent tx found. Sleeping...")
				attestDelay = time.Duration(ATTEST_WAIT_TIME*10) * time.Second // add wait time
			}
		}

	// ASTATE_UNCONFIRMED
	// - Check for unconfirmed transactions in the mempool of the main client
	// - If confirmed, initiate new attestation
	case ASTATE_UNCONFIRMED:
		log.Printf("*AttestService* AWAITING CONFIRMATION \ntxid: (%s)\nhash: (%s)\n", latestAttestation.Txid.String(), latestAttestation.AttestedHash.String())
		newTx, err := s.config.MainClient().GetTransaction(&latestAttestation.Txid)
		if s.failureState(err) {
			return
		}
		if newTx.BlockHash != "" {
			log.Printf("********** Attestation confirmed for txid: (%s)\n", latestAttestation.Txid.String())
			attestDelay = time.Duration(0) * time.Second

			s.state = ASTATE_CONFIRMED

			s.server.UpdateChan() <- *latestAttestation // update server

			latestCommitment = latestAttestation.AttestedHash
			s.publisher.SendMessage(latestCommitment.CloneBytes(), confpkg.TOPIC_CONFIRMED_HASH) //update clients
		}

	// ASTATE_CONFIRMED, ASTATE_NEW_ATTESTATION
	// - Either attestation failed or we are initiation the attestation chain
	// - Generate new hash for attestation and publish it to other signers
	case ASTATE_CONFIRMED, ASTATE_NEW_ATTESTATION:
		attestDelay = time.Duration(ATTEST_WAIT_TIME) * time.Second // add wait time

		unconfirmed, unconfirmedTxid, unconfirmedErr := s.attester.getUnconfirmedTx()
		if s.failureState(unconfirmedErr) {
			return
		} else if unconfirmed { // check mempool for unconfirmed - added check in case something gets rejected
			latestAttestation = models.NewAttestation(unconfirmedTxid, s.getTxAttestedHash(unconfirmedTxid))
			s.state = ASTATE_UNCONFIRMED
			s.server.UpdateChan() <- *latestAttestation
			log.Printf("*AttestService* Waiting for confirmation of\ntxid: (%s)\nhash: (%s)\n", latestAttestation.Txid.String(), latestAttestation.AttestedHash.String())
		} else {
			log.Println("*AttestService* NEW ATTESTATION")

			// request latest hash from server and await response
			hashChan := make(chan interface{})
			s.server.GetNextChan() <- models.RequestWithResponseChannel{models.Request{}, hashChan}
			hash := (<-hashChan).(chainhash.Hash)

			log.Printf("********** hash: %s\n", hash.String())
			if hash == latestAttestation.AttestedHash { // skip attestation if same client hash
				log.Printf("********** Skipping attestation - Client hash already attested")
				return
			}
			// publish new attestation hash
			s.publisher.SendMessage(hash.CloneBytes(), confpkg.TOPIC_NEW_HASH)
			latestAttestation = models.NewAttestation(chainhash.Hash{}, hash)
			s.state = ASTATE_COLLECTING_PUBKEYS // update attestation state
		}

	// ASTATE_COLLECTING_PUBKEYS
	// - Waiting for tweaked keys from signers
	// - Collect keys and generate address to pay the previous unspent to
	// - Create unsigned attestation transaction and publish it to other signers
	// - If successful await for sigs
	case ASTATE_COLLECTING_PUBKEYS:
		log.Println("*AttestService* COLLECTING PUBKEYS")
		attestDelay = time.Duration(ATTEST_WAIT_TIME) * time.Second // add wait time

		key, keyErr := s.attester.GetNextAttestationKey(latestAttestation.AttestedHash)
		if s.failureState(keyErr) {
			return
		}

		paytoaddr, _ := s.attester.GetNextAttestationAddr(key, latestAttestation.AttestedHash)
		importErr := s.attester.ImportAttestationAddr(paytoaddr)
		if s.failureState(importErr) {
			return
		}

		success, txunspent, unspentErr := s.attester.findLastUnspent()
		if s.failureState(unspentErr) {
			return
		} else if success {
			var createErr error
			var newTx *wire.MsgTx
			newTx, createErr = s.attester.createAttestation(paytoaddr, txunspent, false)
			latestAttestation.Tx = *newTx
			if s.failureState(createErr) {
				return
			}

			log.Printf("********** pre-sign txid: %s\n", latestAttestation.Tx.TxHash().String())

			// publish pre signed transaction
			var txbytes bytes.Buffer
			latestAttestation.Tx.Serialize(&txbytes)
			s.publisher.SendMessage(txbytes.Bytes(), confpkg.TOPIC_NEW_TX)

			s.state = ASTATE_COLLECTING_SIGS // update attestation state
		} else {
			s.failureState(errors.New("Attestation unsuccessful - No valid unspent found"))
			return
		}

	// ASTATE_COLLECTING_SIGS
	// - Waiting for signatures from signers
	// - Collect signatures, combine them and sign the attestation transaction
	// - If successful propagate the transaction and set state to unconfirmed
	case ASTATE_COLLECTING_SIGS:
		log.Println("*AttestService* COLLECTING SIGS")
		attestDelay = time.Duration(ATTEST_WAIT_TIME) * time.Second // add wait time
		// Read sigs using subscribers

		var sigs [][]byte

		sockets, _ := poller.Poll(-1)
		for _, socket := range sockets {
			for _, sub := range s.subscribers {
				if sub.Socket() == socket.Socket {
					_, msg := sub.ReadMessage()
					sigs = append(sigs, msg)
				}
			}
		}

		// request latest attestation from server and await response
		latestChan := make(chan interface{})
		s.server.GetLatestChan() <- models.RequestWithResponseChannel{models.Request{}, latestChan}
		latest := (<-latestChan).(models.Attestation)

		txid, attestationErr := s.attester.signAndSendAttestation(&latestAttestation.Tx, sigs, latest.AttestedHash)
		if s.failureState(attestationErr) {
			return
		}

		log.Printf("********** Attestation committed for txid: (%s)\n", txid)
		latestAttestation.Txid = txid
		s.state = ASTATE_UNCONFIRMED
	}
}

// Set to error state and provide debugging information
func (s *AttestService) failureState(err error) bool {
	if err != nil {
		log.Println("*AttestService* ATTESTATION FAILURE")
		log.Println(err)
		s.state = ASTATE_FAILURE
		return true
	}
	return false
}

// THIS WILL BE REPLACED BY QUERYING SERVER FOR COMMITMENT OF CORRESPONDING TX

// Find the attested sidechain hash from a transaction, by testing for all sidechain hashes
func (s *AttestService) getTxAttestedHash(txid chainhash.Hash) chainhash.Hash {
	oceanClient := s.config.OceanClient()

	// Get latest block and block height from sidechain
	latesthash, err := oceanClient.GetBestBlockHash()
	if err != nil {
		log.Fatal(err)
	}
	latestheight, err := oceanClient.GetBlockHeight(latesthash)
	if err != nil {
		log.Fatal(err)
	}

	// Get address from transaction
	tx, err := s.attester.MainClient.GetRawTransaction(&txid)
	if err != nil {
		log.Fatal(err)
	}
	_, addrs, _, errExtract := txscript.ExtractPkScriptAddrs(tx.MsgTx().TxOut[0].PkScript, s.attester.MainChainCfg)
	if errExtract != nil {
		log.Fatal(errExtract)
	}
	addr := addrs[0]

	tweakedPriv := crypto.TweakPrivKey(s.attester.WalletPriv, latesthash.CloneBytes(), s.attester.MainChainCfg)
	addrTweaked, _ := s.attester.GetNextAttestationAddr(tweakedPriv, *latesthash)
	// Check first if the attestation came from the latest block
	if addr.String() == addrTweaked.String() {
		return *latesthash
	}

	// Iterate backwards through all sidechain hashes to find the block hash that was attested
	for h := latestheight - 1; h >= 0; h-- {
		hash, err := oceanClient.GetBlockHash(int64(h))
		if err != nil {
			log.Fatal(err)
		}
		tweakedPriv := crypto.TweakPrivKey(s.attester.WalletPriv, hash.CloneBytes(), s.attester.MainChainCfg)
		addrTweaked, _ := s.attester.GetNextAttestationAddr(tweakedPriv, *hash)
		if addr.String() == addrTweaked.String() {
			return *hash
		}
	}

	return chainhash.Hash{}
}<|MERGE_RESOLUTION|>--- conflicted
+++ resolved
@@ -91,22 +91,6 @@
 func (s *AttestService) Run() {
 	defer s.wg.Done()
 
-<<<<<<< HEAD
-=======
-	s.wg.Add(1)
-	go func() { //Waiting for requests from the request service and pass to server for response
-		defer s.wg.Done()
-		for {
-			select {
-			case <-s.ctx.Done():
-				return
-			case req := <-s.channel.RequestGet:
-				s.channel.Responses <- s.server.Respond(req)
-			}
-		}
-	}()
-
->>>>>>> 95614f10
 	for { //Doing attestations using attestation client and waiting for transaction confirmation
 		timer := time.NewTimer(attestDelay)
 		select {
@@ -198,7 +182,7 @@
 
 			// request latest hash from server and await response
 			hashChan := make(chan interface{})
-			s.server.GetNextChan() <- models.RequestWithResponseChannel{models.Request{}, hashChan}
+			s.server.GetNextChan() <- models.RequestWithResponseChannel{models.RequestGet_s{}, hashChan}
 			hash := (<-hashChan).(chainhash.Hash)
 
 			log.Printf("********** hash: %s\n", hash.String())
@@ -280,7 +264,7 @@
 
 		// request latest attestation from server and await response
 		latestChan := make(chan interface{})
-		s.server.GetLatestChan() <- models.RequestWithResponseChannel{models.Request{}, latestChan}
+		s.server.GetLatestChan() <- models.RequestWithResponseChannel{models.RequestGet_s{}, latestChan}
 		latest := (<-latestChan).(models.Attestation)
 
 		txid, attestationErr := s.attester.signAndSendAttestation(&latestAttestation.Tx, sigs, latest.AttestedHash)
