// Package config handles reading conf files and establishing client RPC connections.
package config

import (
	"mainstay/clients"
	"os"
	"strings"

	"github.com/btcsuite/btcd/chaincfg"
	"github.com/btcsuite/btcd/rpcclient"
)

const MAIN_CHAIN_NAME = "main"
const SIDE_CHAIN_NAME = "ocean"
const CONF_PATH = "/src/mainstay/config/conf.json"

const MAIN_PUBLISHER_PORT = 5000
<<<<<<< HEAD
const TOPIC_NEW_HASH = "H"
const TOPIC_NEW_TX = "T"
const TOPIC_KEYS = "K"
const TOPIC_SIGS = "S"
=======
const MAIN_LISTENER_PORT  = 6000
const TOPIC_NEW_HASH        = "H"
const TOPIC_NEW_TX          = "T"
const TOPIC_CONFIRMED_HASH  = "C"

const TOPIC_KEYS        = "K"
const TOPIC_SIGS        = "S"
>>>>>>> fdf7a2b9

// Config struct
// Client connections and other parameters required
// by ocean attestation service and testing
type Config struct {
	mainClient     *rpcclient.Client
	mainChainCfg   *chaincfg.Params
	oceanClient    clients.SidechainClient
	multisigNodes  []string
	initTX         string
	initPK         string
	multisigScript string
}

// Get Main Client
func (c *Config) MainClient() *rpcclient.Client {
	return c.mainClient
}

// Get Ocean Client
func (c *Config) OceanClient() clients.SidechainClient {
	return c.oceanClient
}

// Get Main Client Cfg
func (c *Config) MainChainCfg() *chaincfg.Params {
	return c.mainChainCfg
}

// Get Tx Signers host names
func (c *Config) MultisigNodes() []string {
	return c.multisigNodes
}

// Get init TX
func (c *Config) InitTX() string {
	return c.initTX
}

// Set init TX
func (c *Config) SetInitTX(tx string) {
	c.initTX = tx
}

// Get init PK
func (c *Config) InitPK() string {
	return c.initPK
}

// Set init PK
func (c *Config) SetInitPK(pk string) {
	c.initPK = pk
}

// Get init PK
func (c *Config) MultisigScript() string {
	return c.multisigScript
}

// Set init PK
func (c *Config) SetMultisigScript(script string) {
	c.multisigScript = script
}

// Return Config instance
func NewConfig(isUnitTest bool, customConf ...[]byte) *Config {
	var conf []byte
	if len(customConf) > 0 { //custom config provided
		conf = customConf[0]
	} else {
		conf = GetConfFile(os.Getenv("GOPATH") + CONF_PATH)
	}

	mainClient := GetRPC(MAIN_CHAIN_NAME, conf)
	mainClientCfg := GetChainCfgParams(MAIN_CHAIN_NAME, conf)
	oceanClient := GetSidechainClient(isUnitTest, conf)

	multisignodes := strings.Split(GetEnvFromConf("misc", "multisignodes", conf), ",")
	return &Config{mainClient, mainClientCfg, oceanClient, multisignodes, "", "", ""}
}

// Return SidechainClient depending on whether unit test config or actual config
func GetSidechainClient(isUnitTest bool, conf []byte) clients.SidechainClient {
	if isUnitTest {
		return clients.NewSidechainClientFake()
	}
	return clients.NewSidechainClientOcean(GetRPC(SIDE_CHAIN_NAME, conf))
}<|MERGE_RESOLUTION|>--- conflicted
+++ resolved
@@ -15,20 +15,12 @@
 const CONF_PATH = "/src/mainstay/config/conf.json"
 
 const MAIN_PUBLISHER_PORT = 5000
-<<<<<<< HEAD
+const MAIN_LISTENER_PORT = 6000
 const TOPIC_NEW_HASH = "H"
 const TOPIC_NEW_TX = "T"
+const TOPIC_CONFIRMED_HASH = "C"
 const TOPIC_KEYS = "K"
 const TOPIC_SIGS = "S"
-=======
-const MAIN_LISTENER_PORT  = 6000
-const TOPIC_NEW_HASH        = "H"
-const TOPIC_NEW_TX          = "T"
-const TOPIC_CONFIRMED_HASH  = "C"
-
-const TOPIC_KEYS        = "K"
-const TOPIC_SIGS        = "S"
->>>>>>> fdf7a2b9
 
 // Config struct
 // Client connections and other parameters required
