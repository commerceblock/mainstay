--- conflicted
+++ resolved
@@ -140,10 +140,7 @@
 		log.Fatal(err)
 	}
 
-<<<<<<< HEAD
 	return multisigAddr, script
-=======
-    return multisigAddr, script
 }
 
 // Parse scriptSig and return sigs and redeemScript
@@ -185,5 +182,4 @@
     scriptSig = append(scriptSig, script...)
 
     return scriptSig
->>>>>>> fdf7a2b9
 }